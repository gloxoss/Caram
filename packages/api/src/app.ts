import { auth } from "@repo/auth";
import { getBaseUrl } from "@repo/utils";
import { apiReference } from "@scalar/hono-api-reference";
import { Hono } from "hono";
import { openAPISpecs } from "hono-openapi";
import {} from "openapi-merge";
import {} from "openapi-merge";
import { mergeOpenApiSchemas } from "./lib/openapi-schema";
import { corsMiddleware } from "./middleware/cors";
import { loggerMiddleware } from "./middleware/logger";
import { adminRouter } from "./routes/admin/router";
import { aiRouter } from "./routes/ai";
import { authRouter } from "./routes/auth";
import { brandRouter } from "./routes/brand/route";
import { categoryRouter } from "./routes/category/route";
import { contactRouter } from "./routes/contact/router";
import { healthRouter } from "./routes/health";
import { inventoryRouter } from "./routes/inventory/route";
import { membersRouter } from "./routes/members/router";
import { newsletterRouter } from "./routes/newsletter";
import { organizationsRouter } from "./routes/organizations/router";
import { outletsRouter } from "./routes/outlet/router";
import { paymentsRouter } from "./routes/payments/router";
<<<<<<< HEAD
import { productRouter } from "./routes/product/route";
import { rackRouter } from "./routes/rack/route";
import { unitRouter } from "./routes/unit/route";
=======
import { salesRouter } from "./routes/sale/route";
>>>>>>> 35485f11
import { uploadsRouter } from "./routes/uploads";
import { webhooksRouter } from "./routes/webhooks";

export const app = new Hono().basePath("/api");

app.use(loggerMiddleware);
app.use(corsMiddleware);

const appRouter = app
	.route("/", authRouter)
	.route("/", webhooksRouter)
	.route("/", aiRouter)
	.route("/", uploadsRouter)
	.route("/", paymentsRouter)
	.route("/", contactRouter)
	.route("/", newsletterRouter)
	.route("/", organizationsRouter)
	.route("/", adminRouter)
	.route("/", healthRouter)
<<<<<<< HEAD
	.route("/", membersRouter)
	.route("/", categoryRouter)
	.route("/", brandRouter)
	.route("/", unitRouter)
	.route("/", rackRouter)
	.route("/", productRouter)
	.route("/", inventoryRouter);
=======
	.route("/", outletsRouter)
	.route("/", salesRouter);
>>>>>>> 35485f11

app.get(
	"/app-openapi",
	openAPISpecs(app, {
		documentation: {
			info: {
				title: "supastarter API",
				version: "1.0.0",
			},
			servers: [
				{
					url: getBaseUrl(),
					description: "API server",
				},
			],
		},
	}),
);

app.get("/openapi", async (c) => {
	const authSchema = await auth.api.generateOpenAPISchema();
	const appSchema = await (
		app.request("/api/app-openapi") as Promise<Response>
	).then((res) => res.json());

	const mergedSchema = mergeOpenApiSchemas({
		appSchema,
		authSchema: authSchema as any,
	});

	return c.json(mergedSchema);
});

app.get(
	"/docs",
	apiReference({
		spec: {
			url: "/api/openapi",
		},
	}),
);

export type AppRouter = typeof appRouter;<|MERGE_RESOLUTION|>--- conflicted
+++ resolved
@@ -21,13 +21,10 @@
 import { organizationsRouter } from "./routes/organizations/router";
 import { outletsRouter } from "./routes/outlet/router";
 import { paymentsRouter } from "./routes/payments/router";
-<<<<<<< HEAD
 import { productRouter } from "./routes/product/route";
 import { rackRouter } from "./routes/rack/route";
 import { unitRouter } from "./routes/unit/route";
-=======
-import { salesRouter } from "./routes/sale/route";
->>>>>>> 35485f11
+
 import { uploadsRouter } from "./routes/uploads";
 import { webhooksRouter } from "./routes/webhooks";
 
@@ -47,18 +44,15 @@
 	.route("/", organizationsRouter)
 	.route("/", adminRouter)
 	.route("/", healthRouter)
-<<<<<<< HEAD
 	.route("/", membersRouter)
 	.route("/", categoryRouter)
 	.route("/", brandRouter)
 	.route("/", unitRouter)
 	.route("/", rackRouter)
 	.route("/", productRouter)
-	.route("/", inventoryRouter);
-=======
-	.route("/", outletsRouter)
-	.route("/", salesRouter);
->>>>>>> 35485f11
+	.route("/", inventoryRouter)
+	.route("/", outletsRouter);
+/* .route("/", salesRouter) */
 
 app.get(
 	"/app-openapi",
