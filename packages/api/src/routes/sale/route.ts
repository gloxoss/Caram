<<<<<<< HEAD
=======
import { db } from "@repo/database";
import { Hono } from "hono";
import { describeRoute } from "hono-openapi";
import { validator } from "hono-openapi/zod";
import { z } from "zod";
import { authMiddleware } from "../../middleware/auth";
/* import { roleMiddleware } from "../../middleware/role"; */

const createSaleSchema = z.object({
	organizationId: z.string().nonempty("Organization ID is required"),
	outletId: z.string().nonempty("Outlet ID is required"),
	customerId: z.string().optional(),
	totalAmount: z.number().positive("Total amount must be positive"),
	items: z.array(
		z.object({
			productId: z.string().nonempty("Product ID is required"),
			quantity: z
				.number()
				.int()
				.positive("Quantity must be a positive integer"),
			unitPrice: z.number().positive("Unit price must be positive"),
		}),
	),
});

export const salesRouter = new Hono().basePath("/sales").post(
	"/",
	authMiddleware,
	/* roleMiddleware({ resource: "sales", action: "write" }),  */ // Only users with "sales:write" permission
	validator("json", createSaleSchema),
	describeRoute({
		tags: ["Sales"],
		summary: "Create a new sale",
		description: "Record a new sale at the POS for the specified outlet",
		requestBody: {
			content: {
				"application/json": {
					schema: {
						type: "object",
						properties: {
							organizationId: { type: "string" },
							outletId: { type: "string" },
							customerId: { type: "string" },
							totalAmount: { type: "number" },
							items: {
								type: "array",
								items: {
									type: "object",
									properties: {
										productId: { type: "string" },
										quantity: { type: "number" },
										unitPrice: { type: "number" },
									},
								},
							},
						},
					},
				},
			},
		},
		responses: {
			201: {
				description: "Sale created successfully",
				content: {
					"application/json": {
						schema: {
							type: "object",
							properties: {
								id: { type: "string" },
								organizationId: { type: "string" },
								outletId: { type: "string" },
								totalAmount: { type: "number" },
							},
						},
					},
				},
			},
			400: {
				description: "Invalid input",
				content: {
					"application/json": {
						schema: {
							type: "object",
							properties: {
								error: { type: "string" },
							},
						},
					},
				},
			},
		},
	}),
	async (c) => {
		const { organizationId, outletId, customerId, totalAmount, items } =
			c.req.valid("json");
		const user = c.get("user");

		const sale = await db.sale.create({
			data: {
				organizationId,
				outletId,
				userId: user.id,
				customerId,
				totalAmount,
				status: "completed",
				saleItems: {
					create: items.map((item) => ({
						productId: item.productId,
						quantity: item.quantity,
						unitPrice: item.unitPrice,
						totalPrice: item.quantity * item.unitPrice,
					})),
				},
			},
		});

		return c.json(sale, 201);
	},
);
>>>>>>> 35485f11
<|MERGE_RESOLUTION|>--- conflicted
+++ resolved
@@ -1,13 +1,11 @@
-<<<<<<< HEAD
-=======
 import { db } from "@repo/database";
 import { Hono } from "hono";
 import { describeRoute } from "hono-openapi";
 import { validator } from "hono-openapi/zod";
 import { z } from "zod";
 import { authMiddleware } from "../../middleware/auth";
-/* import { roleMiddleware } from "../../middleware/role"; */
-
+/* import { roleMiddleware } from "../../middleware/role";
+ */
 const createSaleSchema = z.object({
 	organizationId: z.string().nonempty("Organization ID is required"),
 	outletId: z.string().nonempty("Outlet ID is required"),
@@ -28,13 +26,13 @@
 export const salesRouter = new Hono().basePath("/sales").post(
 	"/",
 	authMiddleware,
-	/* roleMiddleware({ resource: "sales", action: "write" }),  */ // Only users with "sales:write" permission
+	/* roleMiddleware({ resource: "sales", action: "write" }), */ // Only users with "sales:write" permission
 	validator("json", createSaleSchema),
 	describeRoute({
 		tags: ["Sales"],
 		summary: "Create a new sale",
 		description: "Record a new sale at the POS for the specified outlet",
-		requestBody: {
+		/* 	requestBody: {
 			content: {
 				"application/json": {
 					schema: {
@@ -59,7 +57,7 @@
 					},
 				},
 			},
-		},
+		}, */
 		responses: {
 			201: {
 				description: "Sale created successfully",
@@ -118,5 +116,4 @@
 
 		return c.json(sale, 201);
 	},
-);
->>>>>>> 35485f11
+);